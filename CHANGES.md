# 変更履歴

- UPDATE
    - 下位互換がある変更
- ADD
    - 下位互換がある追加
- CHANGE
    - 下位互換のない変更
- FIX
    - バグ修正

## develop

<<<<<<< HEAD
- [ADD] iOS に対応する
    - @melpon

## 2020.6
=======
## 2020.6.1
>>>>>>> 8ce14a4a

- [UPDATE] WebRTC のバージョンを M84 (4147@{#11}) に上げる
    - @voluntas
- [ADD] GetStats を Unity から呼べるようにする
    - @melpon
- [FIX] Android でビルドが通らなくなっていたのを `-fuse-ld=gold` にすることで修正
    - @melpon

## 2020.6

**リリースミスのためスキップ**

## 2020.5

- [UPDATE] Android 対応を正式版としてリリース
    - @melpon
- [UPDATE] WebRTC のバージョンを M84 (4147@{#10}) に上げる
    - @melpon
- [UPDATE] json を 3.8.0 に上げる
    - @voluntas
- [FIX] EncodedImage::set_buffer が消えてしまったのを修正
    - @melpon

## 2020.4

- [ADD] 実験的機能として Android に対応する
    - @melpon

## 2020.3.1

- [FIX] Windows で CUDA が無い環境でも動くようにする
    - @melpon

## 2020.3

- [UPDATE] Boost のバージョンを 1.73.0 に上げる
    - @voluntas
- [UPDATE] WebRTC のバージョンを M83 (4103@{#12}) に上げる
    - @melpon
- [CHANGE] Sora.Role.Upstream, Sora.Role.Downstream を削除
    - @melpon
- [FIX] 接続確立中に Sora.Dispose するとエラーになることがあったのを修正
    - @melpon
- [FIX] 接続が確立する前に ping を受け取ると通信が切断されてしまっていたのを修正
    - @melpon
- [FIX] Windows 版の H.264 デコードでリサイズが発生した際にエラーになるのを修正
    - @melpon

## 2020.2

- [UPDATE] WebRTC のバージョンを M81 (4044@{#12}) に上げる
    - @voluntas
- [ADD] Windows 版の H.264 デコードに NVIDIA VIDEO CODEC SDK を利用する
    - 実験的機能
    - @melpon

## 2020.1

- [ADD] Windows 版では H.264 エンコードに NVIDIA VIDEO CODEC SDK を利用する（利用可能な場合のみ）
    - 実験的機能
    - @melpon
- [ADD] macOS 版では H.264 のエンコード/デコードに VideoToolbox を利用する
    - 実験的機能
    - @melpon
- [ADD] Sora へ WebRTC 統計情報を送るようにする
    - @melpon

## 1.0.4

- [UPDATE] webrtc-build を 80.3987.2.2 に上げる
    - @melpon
- [CHANGE] Sora への接続時に sendonly, recvonly, sendrecv を指定できるようにする
    - @melpon

## 1.0.3

- [UPDATE] Boost のバージョンを 1.72.0 に上げる
    - @melpon
- [UPDATE] WebRTC のバージョンを M80 (3987@{#2}) に上げる
    - @melpon

## 1.0.2

- [UPDATE] WebRTC のバージョンを M79@{#5} に上げる
    - @melpon
- [UPDATE] Windows 版の WebRTC ライブラリを shiguredo-webrtc-build からダウンロードする
    - @melpon
- [UPDATE] macOS 版の WebRTC ライブラリを shiguredo-webrtc-build からダウンロードする
    - @melpon

## 1.0.1

- [ADD] connect 時の文字列に SDK や WebRTC のバージョンを送信する
    - @melpon

## 1.0.0

- [ADD] Windows 10 x86_64 対応
    - @melpon
- [ADD] macOS 10.15 対応
    - @melpon
- [ADD] macOS x86_64 でのデバイス指定機能を追加
    - @melpon
- [ADD] Windows x86_64 でのデバイス指定機能を追加
    - @melpon
- [ADD] カメラから映像を取得し Sora で送信
    - @melpon
- [ADD] カメラから映像を取得し Unity アプリに出力
    - @melpon
- [ADD] マイクから音声を取得し Sora で送信
    - @melpon
- [ADD] マイクから音声を取得し Unity アプリに出力
    - @melpon
- [ADD] Unity アプリで Sora からの音声を受信
    - @melpon
- [ADD] Unity アプリで Sora からの映像を受信
    - @melpon
- [ADD] Sora から受信した音声を Unity アプリに出力
    - @melpon
- [ADD] Sora から受信した映像を Unity アプリに出力
    - @melpon
- [ADD] マルチストリームへの対応
    - @melpon
- [ADD] VP8 / VP9 への対応
    - @melpon
- [ADD] Opus への対応
    - @melpon
- [ADD] Unity カメラからの映像取得に対応
    - @melpon
- [ADD] Sora のシグナリング通知に対応
    - @melpon
- [ADD] Sora の metadata に対応
    - @melpon
- [ADD] マイクの代わりに Unity からのオーディを出力に対応
    - @melpon
- [ADD] シグナリング開始時のコーデック指定機能を追加
    - @melpon
- [ADD] シグナリング開始時のビットレート指定機能を追加
    - @melpon
- [ADD] Unity 側で受信したオーディオを再生できるようにする
    - @melpon
- [ADD] 受信したオーディオを AudioClip から再生できるようにする
    - @melpon<|MERGE_RESOLUTION|>--- conflicted
+++ resolved
@@ -11,14 +11,10 @@
 
 ## develop
 
-<<<<<<< HEAD
 - [ADD] iOS に対応する
     - @melpon
 
-## 2020.6
-=======
 ## 2020.6.1
->>>>>>> 8ce14a4a
 
 - [UPDATE] WebRTC のバージョンを M84 (4147@{#11}) に上げる
     - @voluntas
