--- conflicted
+++ resolved
@@ -97,12 +97,8 @@
   void DoSendPong();
   void DoSendPong(
       const rtc::scoped_refptr<const webrtc::RTCStatsReport>& report);
-<<<<<<< HEAD
   std::shared_ptr<sora::RTCConnection> CreateRTCConnection(
-      nlohmann::json jconfig);
-=======
-  void CreatePeerFromConfig(boost::json::value jconfig);
->>>>>>> 4bf76a47
+      boost::json::value jconfig);
 
  private:
   void OnClose(boost::system::error_code ec);
