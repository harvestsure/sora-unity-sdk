#include "sora_signaling.h"
#include "sora_version.h"

#include <boost/asio/connect.hpp>
#include <boost/beast/core/buffers_to_string.hpp>
#include <boost/beast/websocket/stream.hpp>
#include <boost/json.hpp>
#include <boost/preprocessor/stringize.hpp>

namespace {

std::string iceConnectionStateToString(
    webrtc::PeerConnectionInterface::IceConnectionState state) {
  switch (state) {
    case webrtc::PeerConnectionInterface::kIceConnectionNew:
      return "new";
    case webrtc::PeerConnectionInterface::kIceConnectionChecking:
      return "checking";
    case webrtc::PeerConnectionInterface::kIceConnectionConnected:
      return "connected";
    case webrtc::PeerConnectionInterface::kIceConnectionCompleted:
      return "completed";
    case webrtc::PeerConnectionInterface::kIceConnectionFailed:
      return "failed";
    case webrtc::PeerConnectionInterface::kIceConnectionDisconnected:
      return "disconnected";
    case webrtc::PeerConnectionInterface::kIceConnectionClosed:
      return "closed";
    case webrtc::PeerConnectionInterface::kIceConnectionMax:
      return "max";
  }
  return "unknown";
}

}  // namespace

namespace sora {

webrtc::PeerConnectionInterface::IceConnectionState
SoraSignaling::getRTCConnectionState() const {
  return rtc_state_;
}

std::shared_ptr<RTCConnection> SoraSignaling::getRTCConnection() const {
  if (rtc_state_ == webrtc::PeerConnectionInterface::IceConnectionState::
                        kIceConnectionConnected) {
    return connection_;
  } else {
    return nullptr;
  }
}

std::shared_ptr<SoraSignaling> SoraSignaling::Create(
    boost::asio::io_context& ioc,
    RTCManager* manager,
    SoraSignalingConfig config,
    std::function<void(std::string)> on_notify) {
  auto p = std::shared_ptr<SoraSignaling>(
      new SoraSignaling(ioc, manager, config, std::move(on_notify)));
  if (!p->Init()) {
    return nullptr;
  }
  return p;
}

SoraSignaling::SoraSignaling(boost::asio::io_context& ioc,
                             RTCManager* manager,
                             SoraSignalingConfig config,
                             std::function<void(std::string)> on_notify)
    : ioc_(ioc),
      manager_(manager),
      config_(config),
      on_notify_(std::move(on_notify)) {}

bool SoraSignaling::Init() {
  return true;
}

void SoraSignaling::Release() {
  // connection_ を nullptr にした上で解放する
  // デストラクタ中にコールバックが呼ばれて解放中の connection_ にアクセスしてしまうことがあるため
  auto connection = std::move(connection_);
  connection = nullptr;
}

bool SoraSignaling::Connect() {
  RTC_LOG(LS_INFO) << __FUNCTION__;

  if (connected_) {
    return false;
  }

  std::string port = "443";
  if (!parts_.port.empty()) {
    port = parts_.port;
  }

  RTC_LOG(LS_INFO) << "Connect to " << parts_.host;

  URLParts parts;
  if (!URLParts::Parse(config_.signaling_url, parts)) {
    RTC_LOG(LS_ERROR) << "Invalid Signaling URL: " << config_.signaling_url;
    return false;
  }
  if (parts.scheme == "ws") {
    ws_.reset(new Websocket(ioc_));
  } else if (parts.scheme == "wss") {
    ws_.reset(new Websocket(Websocket::ssl_tag(), ioc_, config_.insecure));
  } else {
    return false;
  }

  ws_->Connect(config_.signaling_url,
               std::bind(&SoraSignaling::OnConnect, shared_from_this(),
                         std::placeholders::_1));

  return true;
}

void SoraSignaling::OnConnect(boost::system::error_code ec) {
  RTC_LOG(LS_INFO) << __FUNCTION__;

  if (ec) {
    RTC_LOG(LS_ERROR) << "Failed Websocket handshake: " << ec;
    return;
  }

  connected_ = true;
  RTC_LOG(LS_INFO) << "Signaling Websocket is connected";

  DoRead();
  DoSendConnect();
}

#define SORA_CLIENT \
  "Sora Unity SDK " SORA_UNITY_SDK_VERSION " (" SORA_UNITY_SDK_COMMIT_SHORT ")"
#define LIBWEBRTC                                                      \
  "Shiguredo-build " WEBRTC_READABLE_VERSION " (" WEBRTC_BUILD_VERSION \
  " " WEBRTC_SRC_COMMIT_SHORT ")"

void SoraSignaling::DoSendConnect() {
  std::string role = config_.role == SoraSignalingConfig::Role::Sendonly
                         ? "sendonly"
                         : config_.role == SoraSignalingConfig::Role::Recvonly
                               ? "recvonly"
                               : "sendrecv";

  boost::json::object json_message = {
      {"type", "connect"},
      {"role", role},
      {"multistream", config_.multistream},
      {"spotlight", config_.spotlight},
      {"simulcast", config_.simulcast},
      {"channel_id", config_.channel_id},
      {"sora_client", SORA_CLIENT},
      {"libwebrtc", LIBWEBRTC},
      {"environment",
       "Unity " + config_.unity_version + " for " SORA_UNITY_SDK_PLATFORM},
  };

  if (!config_.metadata.is_null()) {
    json_message["metadata"] = config_.metadata;
  }

  json_message["video"] = boost::json::object();
  json_message["video"].as_object()["codec_type"] = config_.video_codec;
  if (config_.video_bitrate != 0) {
    json_message["video"].as_object()["bit_rate"] = config_.video_bitrate;
  }

  json_message["audio"] = boost::json::object();
  json_message["audio"].as_object()["codec_type"] = config_.audio_codec;
  if (config_.audio_bitrate != 0) {
    json_message["audio"].as_object()["bit_rate"] = config_.audio_bitrate;
  }

<<<<<<< HEAD
  if (config_.spotlight && config_.spotlight_number > 0) {
    json_message["spotlight_number"] = config_.spotlight_number;
  }

  ws_->WriteText(json_message.dump());
=======
  ws_->WriteText(boost::json::serialize(json_message));
>>>>>>> 4bf76a47
}
void SoraSignaling::DoSendPong() {
  boost::json::value json_message = {{"type", "pong"}};
  ws_->WriteText(boost::json::serialize(json_message));
}
void SoraSignaling::DoSendPong(
    const rtc::scoped_refptr<const webrtc::RTCStatsReport>& report) {
  std::string stats = report->ToJson();
  std::string str = R"({"type":"pong","stats":)" + stats + "}";
  ws_->WriteText(std::move(str));
}

<<<<<<< HEAD
std::shared_ptr<sora::RTCConnection> SoraSignaling::CreateRTCConnection(
    json jconfig) {
=======
void SoraSignaling::CreatePeerFromConfig(boost::json::value jconfig) {
>>>>>>> 4bf76a47
  webrtc::PeerConnectionInterface::RTCConfiguration rtc_config;
  webrtc::PeerConnectionInterface::IceServers ice_servers;

  auto jservers = jconfig.at("iceServers");
  for (auto jserver : jservers.as_array()) {
    const std::string username = jserver.at("username").as_string().c_str();
    const std::string credential = jserver.at("credential").as_string().c_str();
    auto jurls = jserver.at("urls");
    for (const auto url : jurls.as_array()) {
      webrtc::PeerConnectionInterface::IceServer ice_server;
      ice_server.uri = url.as_string().c_str();
      ice_server.username = username;
      ice_server.password = credential;
      ice_servers.push_back(ice_server);
    }
  }

  rtc_config.servers = ice_servers;

  return manager_->CreateConnection(rtc_config, this);
}

void SoraSignaling::Close() {
  ws_->Close(std::bind(&SoraSignaling::OnClose, shared_from_this(),
                       std::placeholders::_1));
}

void SoraSignaling::OnClose(boost::system::error_code ec) {
  if (ec) {
    RTC_LOG(LS_ERROR) << "Failed to close: ec=" << ec;
    return;
  }
}

void SoraSignaling::DoRead() {
  ws_->Read(std::bind(&SoraSignaling::OnRead, shared_from_this(),
                      std::placeholders::_1, std::placeholders::_2,
                      std::placeholders::_3));
}

void SoraSignaling::OnRead(boost::system::error_code ec,
                           std::size_t bytes_transferred,
                           std::string text) {
  boost::ignore_unused(bytes_transferred);

  if (ec == boost::asio::error::operation_aborted) {
    return;
  }

  if (ec) {
    RTC_LOG(LS_ERROR) << "Failed to read: ec=" << ec;
    return;
  }

  RTC_LOG(LS_INFO) << __FUNCTION__ << ": text=" << text;

  auto json_message = boost::json::parse(text);
  const std::string type = json_message.at("type").as_string().c_str();
  if (type == "offer") {
<<<<<<< HEAD
    const std::string sdp = json_message["sdp"];
    connection_ = CreateRTCConnection(json_message["config"]);
=======
    CreatePeerFromConfig(json_message.at("config"));
    const std::string sdp = json_message.at("sdp").as_string().c_str();
>>>>>>> 4bf76a47
    connection_->SetOffer(sdp, [this, json_message]() {
      // simulcast では offer の setRemoteDescription が終わった後に
      // トラックを追加する必要があるため、ここで初期化する
      manager_->InitTracks(connection_.get());

      if (config_.simulcast) {
        std::vector<webrtc::RtpEncodingParameters> encoding_parameters;

        // "encodings" キーの各内容を webrtc::RtpEncodingParameters に変換する
        auto encodings_json = json_message["encodings"];
        for (auto p : encodings_json) {
          webrtc::RtpEncodingParameters params;
          // absl::optional<uint32_t> ssrc;
          // double bitrate_priority = kDefaultBitratePriority;
          // enum class Priority { kVeryLow, kLow, kMedium, kHigh };
          // Priority network_priority = Priority::kLow;
          // absl::optional<int> max_bitrate_bps;
          // absl::optional<int> min_bitrate_bps;
          // absl::optional<double> max_framerate;
          // absl::optional<int> num_temporal_layers;
          // absl::optional<double> scale_resolution_down_by;
          // bool active = true;
          // std::string rid;
          // bool adaptive_ptime = false;
          params.rid = p["rid"].get<std::string>();
          if (p.contains("maxBitrate")) {
            params.max_bitrate_bps = p["maxBitrate"].get<int>();
          }
          if (p.contains("minBitrate")) {
            params.min_bitrate_bps = p["minBitrate"].get<int>();
          }
          if (p.contains("scaleResolutionDownBy")) {
            params.scale_resolution_down_by =
                p["scaleResolutionDownBy"].get<double>();
          }
          if (p.contains("maxFramerate")) {
            params.max_framerate = p["maxFramerate"].get<double>();
          }
          if (p.contains("active")) {
            params.active = p["active"].get<bool>();
          }
          if (p.contains("adaptivePtime")) {
            params.adaptive_ptime = p["adaptivePtime"].get<bool>();
          }
          encoding_parameters.push_back(params);
        }
        connection_->SetEncodingParameters(std::move(encoding_parameters));
      }

      connection_->CreateAnswer(
          [this](webrtc::SessionDescriptionInterface* desc) {
            std::string sdp;
            desc->ToString(&sdp);
            boost::json::value json_message = {{"type", "answer"},
                                               {"sdp", sdp}};
            ws_->WriteText(boost::json::serialize(json_message));
          });
    });
  } else if (type == "update") {
    const std::string sdp = json_message.at("sdp").as_string().c_str();
    connection_->SetOffer(sdp, [this]() {
      connection_->CreateAnswer(
          [this](webrtc::SessionDescriptionInterface* desc) {
            std::string sdp;
            desc->ToString(&sdp);
            boost::json::value json_message = {{"type", "update"},
                                               {"sdp", sdp}};
            ws_->WriteText(boost::json::serialize(json_message));
          });
    });
  } else if (type == "notify") {
    if (on_notify_) {
      on_notify_(text);
    }
  } else if (type == "ping") {
    if (rtc_state_ != webrtc::PeerConnectionInterface::IceConnectionState::
                          kIceConnectionConnected) {
      DoRead();
      return;
    }
    auto it = json_message.as_object().find("stats");
    if (it != json_message.as_object().end() && it->value().as_bool()) {
      connection_->GetStats(
          [this](
              const rtc::scoped_refptr<const webrtc::RTCStatsReport>& report) {
            DoSendPong(report);
          });
    } else {
      DoSendPong();
    }
  }

  DoRead();
}

// WebRTC からのコールバック
// これらは別スレッドからやってくるので取り扱い注意
void SoraSignaling::OnIceConnectionStateChange(
    webrtc::PeerConnectionInterface::IceConnectionState new_state) {
  RTC_LOG(LS_INFO) << __FUNCTION__ << " state:" << new_state;
  boost::asio::post(boost::beast::bind_front_handler(
      &SoraSignaling::DoIceConnectionStateChange, shared_from_this(),
      new_state));
}
void SoraSignaling::OnIceCandidate(const std::string sdp_mid,
                                   const int sdp_mlineindex,
                                   const std::string sdp) {
  boost::json::value json_message = {{"type", "candidate"}, {"candidate", sdp}};
  ws_->WriteText(boost::json::serialize(json_message));
}
void SoraSignaling::DoIceConnectionStateChange(
    webrtc::PeerConnectionInterface::IceConnectionState new_state) {
  RTC_LOG(LS_INFO) << __FUNCTION__
                   << ": oldState=" << iceConnectionStateToString(rtc_state_)
                   << ", newState=" << iceConnectionStateToString(new_state);

  switch (new_state) {
    case webrtc::PeerConnectionInterface::IceConnectionState::
        kIceConnectionConnected:
      break;
    case webrtc::PeerConnectionInterface::IceConnectionState::
        kIceConnectionFailed:
      break;
    default:
      break;
  }
  rtc_state_ = new_state;
}

}  // namespace sora<|MERGE_RESOLUTION|>--- conflicted
+++ resolved
@@ -174,15 +174,11 @@
     json_message["audio"].as_object()["bit_rate"] = config_.audio_bitrate;
   }
 
-<<<<<<< HEAD
   if (config_.spotlight && config_.spotlight_number > 0) {
     json_message["spotlight_number"] = config_.spotlight_number;
   }
 
-  ws_->WriteText(json_message.dump());
-=======
   ws_->WriteText(boost::json::serialize(json_message));
->>>>>>> 4bf76a47
 }
 void SoraSignaling::DoSendPong() {
   boost::json::value json_message = {{"type", "pong"}};
@@ -195,12 +191,8 @@
   ws_->WriteText(std::move(str));
 }
 
-<<<<<<< HEAD
 std::shared_ptr<sora::RTCConnection> SoraSignaling::CreateRTCConnection(
-    json jconfig) {
-=======
-void SoraSignaling::CreatePeerFromConfig(boost::json::value jconfig) {
->>>>>>> 4bf76a47
+    boost::json::value jconfig) {
   webrtc::PeerConnectionInterface::RTCConfiguration rtc_config;
   webrtc::PeerConnectionInterface::IceServers ice_servers;
 
@@ -260,13 +252,8 @@
   auto json_message = boost::json::parse(text);
   const std::string type = json_message.at("type").as_string().c_str();
   if (type == "offer") {
-<<<<<<< HEAD
-    const std::string sdp = json_message["sdp"];
-    connection_ = CreateRTCConnection(json_message["config"]);
-=======
-    CreatePeerFromConfig(json_message.at("config"));
+    connection_ = CreateRTCConnection(json_message.at("config"));
     const std::string sdp = json_message.at("sdp").as_string().c_str();
->>>>>>> 4bf76a47
     connection_->SetOffer(sdp, [this, json_message]() {
       // simulcast では offer の setRemoteDescription が終わった後に
       // トラックを追加する必要があるため、ここで初期化する
@@ -276,8 +263,9 @@
         std::vector<webrtc::RtpEncodingParameters> encoding_parameters;
 
         // "encodings" キーの各内容を webrtc::RtpEncodingParameters に変換する
-        auto encodings_json = json_message["encodings"];
-        for (auto p : encodings_json) {
+        auto encodings_json = json_message.at("encodings");
+        for (auto v : encodings_json.as_array()) {
+          auto p = v.as_object();
           webrtc::RtpEncodingParameters params;
           // absl::optional<uint32_t> ssrc;
           // double bitrate_priority = kDefaultBitratePriority;
@@ -291,25 +279,25 @@
           // bool active = true;
           // std::string rid;
           // bool adaptive_ptime = false;
-          params.rid = p["rid"].get<std::string>();
-          if (p.contains("maxBitrate")) {
-            params.max_bitrate_bps = p["maxBitrate"].get<int>();
-          }
-          if (p.contains("minBitrate")) {
-            params.min_bitrate_bps = p["minBitrate"].get<int>();
-          }
-          if (p.contains("scaleResolutionDownBy")) {
+          params.rid = p.at("rid").as_string().c_str();
+          if (p.count("maxBitrate") != 0) {
+            params.max_bitrate_bps = p["maxBitrate"].to_number<int>();
+          }
+          if (p.count("minBitrate") != 0) {
+            params.min_bitrate_bps = p["minBitrate"].to_number<int>();
+          }
+          if (p.count("scaleResolutionDownBy") != 0) {
             params.scale_resolution_down_by =
-                p["scaleResolutionDownBy"].get<double>();
-          }
-          if (p.contains("maxFramerate")) {
-            params.max_framerate = p["maxFramerate"].get<double>();
-          }
-          if (p.contains("active")) {
-            params.active = p["active"].get<bool>();
-          }
-          if (p.contains("adaptivePtime")) {
-            params.adaptive_ptime = p["adaptivePtime"].get<bool>();
+                p["scaleResolutionDownBy"].to_number<double>();
+          }
+          if (p.count("maxFramerate") != 0) {
+            params.max_framerate = p["maxFramerate"].to_number<double>();
+          }
+          if (p.count("active") != 0) {
+            params.active = p["active"].as_bool();
+          }
+          if (p.count("adaptivePtime") != 0) {
+            params.adaptive_ptime = p["adaptivePtime"].as_bool();
           }
           encoding_parameters.push_back(params);
         }
