#include "sora.h"

#include "api/task_queue/default_task_queue_factory.h"
#include "modules/audio_device/include/audio_device_factory.h"

#ifdef SORA_UNITY_SDK_ANDROID
#include "sdk/android/native_api/audio_device_module/audio_device_android.h"
#include "sdk/android/native_api/jni/jvm.h"
#endif

#ifdef SORA_UNITY_SDK_ANDROID
#include "android_capturer.h"
#endif

namespace sora {

Sora::Sora(UnityContext* context) : context_(context) {
  ptrid_ = IdPointer::Instance().Register(this);
}

Sora::~Sora() {
  RTC_LOG(LS_INFO) << "Sora object destroy started";

  IdPointer::Instance().Unregister(ptrid_);

<<<<<<< HEAD
#if defined(SORA_UNITY_SDK_ANDROID)
  if (capturer_ != nullptr && capturer_type_ == 0) {
    static_cast<AndroidCapturer*>(capturer_.get())->Stop();
  }
#endif
  capturer_ = nullptr;
=======
  unity_adm_ = nullptr;

  ioc_->stop();
  if (thread_) {
    thread_->Stop();
    thread_.reset();
  }
>>>>>>> 0fec5592
  if (signaling_) {
    signaling_->release();
  }
  signaling_.reset();
  ioc_.reset();
  rtc_manager_.reset();
  renderer_.reset();
  RTC_LOG(LS_INFO) << "Sora object destroy finished";
}
void Sora::SetOnAddTrack(std::function<void(ptrid_t)> on_add_track) {
  on_add_track_ = on_add_track;
}
void Sora::SetOnRemoveTrack(std::function<void(ptrid_t)> on_remove_track) {
  on_remove_track_ = on_remove_track;
}
void Sora::SetOnNotify(std::function<void(std::string)> on_notify) {
  on_notify_ = std::move(on_notify);
}

void Sora::DispatchEvents() {
  while (!event_queue_.empty()) {
    std::function<void()> f;
    {
      std::lock_guard<std::mutex> guard(event_mutex_);
      f = std::move(event_queue_.front());
      event_queue_.pop_front();
    }
    f();
  }
}

bool Sora::Connect(std::string unity_version,
                   std::string signaling_url,
                   std::string channel_id,
                   std::string metadata,
                   std::string role,
                   bool multistream,
                   int capturer_type,
                   void* unity_camera_texture,
                   std::string video_capturer_device,
                   int video_width,
                   int video_height,
                   std::string video_codec,
                   int video_bitrate,
                   bool unity_audio_input,
                   bool unity_audio_output,
                   std::string audio_recording_device,
                   std::string audio_playout_device,
                   std::string audio_codec,
                   int audio_bitrate) {
  signaling_url_ = std::move(signaling_url);
  channel_id_ = std::move(channel_id);

  RTC_LOG(LS_INFO) << "Sora::Connect unity_version=" << unity_version
                   << " signaling_url =" << signaling_url_
                   << " channel_id=" << channel_id_ << " metadata=" << metadata
                   << " role=" << role << " multistream=" << multistream
                   << " capturer_type=" << capturer_type
                   << " unity_camera_texture=0x" << unity_camera_texture
                   << " video_capturer_device=" << video_capturer_device
                   << " video_width=" << video_width
                   << " video_height=" << video_height
                   << " unity_audio_input=" << unity_audio_input
                   << " unity_audio_output=" << unity_audio_output
                   << " audio_recording_device=" << audio_recording_device
                   << " audio_playout_device=" << audio_playout_device;

  if (role != "sendonly" && role != "recvonly" && role != "sendrecv") {
    RTC_LOG(LS_ERROR) << "Invalid role: " << role;
    return false;
  }

  renderer_.reset(new UnityRenderer(
      [this](ptrid_t track_id) {
        std::lock_guard<std::mutex> guard(event_mutex_);
        event_queue_.push_back([this, track_id]() {
          // ここは Unity スレッドから呼ばれる
          if (on_add_track_) {
            on_add_track_(track_id);
          }
        });
      },
      [this](ptrid_t track_id) {
        std::lock_guard<std::mutex> guard(event_mutex_);
        event_queue_.push_back([this, track_id]() {
          // ここは Unity スレッドから呼ばれる
          if (on_remove_track_) {
            on_remove_track_(track_id);
          }
        });
      }));

  auto task_queue_factory = webrtc::CreateDefaultTaskQueueFactory();
  unity_adm_ = CreateADM(task_queue_factory.get(), false, unity_audio_input,
                         unity_audio_output, on_handle_audio_,
                         audio_recording_device, audio_playout_device);
  if (!unity_adm_) {
    return false;
  }

  std::unique_ptr<rtc::Thread> signaling_thread = rtc::Thread::Create();

  RTCManagerConfig config;
  config.audio_recording_device = audio_recording_device;
  config.audio_playout_device = audio_playout_device;

  if (role == "sendonly" || role == "sendrecv") {
    // 送信側は capturer を設定する。送信のみの場合は playout の設定はしない
    rtc::scoped_refptr<rtc::AdaptedVideoTrackSource> capturer =
        CreateVideoCapturer(capturer_type, unity_camera_texture,
                            video_capturer_device, video_width, video_height,
                            signaling_thread.get());
    if (!capturer) {
      return false;
    }

<<<<<<< HEAD
    capturer_ = capturer;
    capturer_type_ = capturer_type;

    config.no_playout = role == "upstream" || role == "sendonly";

    config.audio_recording_device = audio_recording_device;
    config.audio_playout_device = audio_playout_device;
    rtc_manager_ = RTCManager::Create(
        config, std::move(capturer), renderer_.get(), unity_adm_,
        std::move(task_queue_factory), std::move(signaling_thread));

=======
    config.no_playout = role == "sendonly";
    rtc_manager_ =
        RTCManager::Create(config, std::move(capturer), renderer_.get(),
                           unity_adm_, std::move(task_queue_factory));
>>>>>>> 0fec5592
  } else {
    // 受信側は capturer を作らず、video, recording の設定もしない
    RTCManagerConfig config;
    config.no_recording = true;
    config.no_video = true;

    config.audio_recording_device = audio_recording_device;
    config.audio_playout_device = audio_playout_device;
    rtc_manager_ = RTCManager::Create(config, nullptr, renderer_.get(),
                                      unity_adm_, std::move(task_queue_factory),
                                      std::move(signaling_thread));
  }

  {
    RTC_LOG(LS_INFO) << "Start Signaling: url=" << signaling_url_
                     << " channel_id=" << channel_id_;
    SoraSignalingConfig config;
    config.unity_version = unity_version;
    config.role = role == "sendonly" ? SoraSignalingConfig::Role::Sendonly :
                  role == "recvonly" ? SoraSignalingConfig::Role::Recvonly :
                                       SoraSignalingConfig::Role::Sendrecv;
    config.multistream = multistream;
    config.signaling_url = signaling_url_;
    config.channel_id = channel_id_;
    config.video_codec = video_codec;
    config.video_bitrate = video_bitrate;
    config.audio_codec = audio_codec;
    config.audio_bitrate = audio_bitrate;
    if (!metadata.empty()) {
      auto md = nlohmann::json::parse(metadata, nullptr, false);
      if (md.type() == nlohmann::json::value_t::discarded) {
        RTC_LOG(LS_WARNING) << "Invalid JSON: metadata=" << metadata;
      } else {
        config.metadata = md;
      }
    }

    ioc_.reset(new boost::asio::io_context(1));
    signaling_ = SoraSignaling::Create(
        *ioc_, rtc_manager_.get(), config, [this](std::string json) {
          std::lock_guard<std::mutex> guard(event_mutex_);
          event_queue_.push_back([this, json = std::move(json)]() {
            // ここは Unity スレッドから呼ばれる
            if (on_notify_) {
              on_notify_(std::move(json));
            }
          });
        });
    if (signaling_ == nullptr) {
      return false;
    }
    if (!signaling_->connect()) {
      return false;
    }
  }

  thread_ = rtc::Thread::Create();
  if (!thread_->SetName("Sora IO Thread", nullptr)) {
    RTC_LOG(LS_INFO) << "Failed to set thread name";
    return false;
  }
  if (!thread_->Start()) {
    RTC_LOG(LS_INFO) << "Failed to start thread";
    return false;
  }
  thread_->PostTask(RTC_FROM_HERE, [this]() {
    RTC_LOG(LS_INFO) << "io_context started";
    ioc_->run();
    RTC_LOG(LS_INFO) << "io_context finished";
  });

  return true;
}

void Sora::RenderCallbackStatic(int event_id) {
  auto sora = (sora::Sora*)IdPointer::Instance().Lookup(event_id);
  if (sora == nullptr) {
    return;
  }

  sora->RenderCallback();
}
int Sora::GetRenderCallbackEventID() const {
  return ptrid_;
}

void Sora::RenderCallback() {
  if (capturer_ != nullptr && capturer_type_ != 0) {
    static_cast<UnityCameraCapturer*>(capturer_.get())->OnRender();
  }
}
void Sora::ProcessAudio(const void* p, int offset, int samples) {
  if (!unity_adm_) {
    return;
  }
  // 今のところステレオデータを渡すようにしてるので2倍する
  unity_adm_->ProcessAudioData((const float*)p + offset, samples * 2);
}
void Sora::SetOnHandleAudio(std::function<void(const int16_t*, int, int)> f) {
  on_handle_audio_ = f;
}

rtc::scoped_refptr<UnityAudioDevice> Sora::CreateADM(
    webrtc::TaskQueueFactory* task_queue_factory,
    bool dummy_audio,
    bool unity_audio_input,
    bool unity_audio_output,
    std::function<void(const int16_t*, int, int)> on_handle_audio,
    std::string audio_recording_device,
    std::string audio_playout_device) {
  rtc::scoped_refptr<webrtc::AudioDeviceModule> adm;

  if (dummy_audio) {
    adm = webrtc::AudioDeviceModule::Create(
        webrtc::AudioDeviceModule::kDummyAudio, task_queue_factory);
  } else {
#if defined(SORA_UNITY_SDK_WINDOWS)
    adm = webrtc::CreateWindowsCoreAudioAudioDeviceModule(task_queue_factory);
#elif defined(SORA_UNITY_SDK_ANDROID)
    // Context context = UnityPlayer.currentActivity.getApplicationContext()
    // を頑張って C++ から呼んでるだけ
    JNIEnv* env = webrtc::AttachCurrentThreadIfNeeded();
    webrtc::ScopedJavaLocalRef<jclass> upcls =
        webrtc::GetClass(env, "com/unity3d/player/UnityPlayer");
    jfieldID actid = env->GetStaticFieldID(upcls.obj(), "currentActivity",
                                           "Landroid/app/Activity;");
    jobject activity = env->GetStaticObjectField(upcls.obj(), actid);

    jclass actcls = env->GetObjectClass(activity);
    jmethodID ctxid = env->GetMethodID(actcls, "getApplicationContext",
                                       "()Landroid/content/Context;");
    jobject context = env->CallObjectMethod(activity, ctxid);

    adm = webrtc::CreateJavaAudioDeviceModule(env, context);
#else
    adm = webrtc::AudioDeviceModule::Create(
        webrtc::AudioDeviceModule::kPlatformDefaultAudio, task_queue_factory);
#endif
  }

  return UnityAudioDevice::Create(adm, !unity_audio_input, !unity_audio_output,
                                  on_handle_audio, task_queue_factory);
}

rtc::scoped_refptr<rtc::AdaptedVideoTrackSource> Sora::CreateVideoCapturer(
    int capturer_type,
    void* unity_camera_texture,
    std::string video_capturer_device,
    int video_width,
    int video_height,
    rtc::Thread* signaling_thread) {
  if (capturer_type == 0) {
    // 実カメラ（デバイス）を使う
    // TODO(melpon): framerate をちゃんと設定する
#if defined(SORA_UNITY_SDK_MACOS)
    return MacCapturer::Create(video_width, video_height, 30,
                               video_capturer_device);
#elif defined(SORA_UNITY_SDK_ANDROID)
    JNIEnv* jni = webrtc::AttachCurrentThreadIfNeeded();
    return AndroidCapturer::Create(jni, signaling_thread, video_width,
                                   video_height, 30, video_capturer_device);
#else
    return DeviceVideoCapturer::Create(video_width, video_height, 30,
                                       video_capturer_device);
#endif
  } else {
    // Unity のカメラからの映像を使う
    return UnityCameraCapturer::Create(&UnityContext::Instance(),
                                       unity_camera_texture, video_width,
                                       video_height);
  }
}

}  // namespace sora<|MERGE_RESOLUTION|>--- conflicted
+++ resolved
@@ -23,14 +23,12 @@
 
   IdPointer::Instance().Unregister(ptrid_);
 
-<<<<<<< HEAD
 #if defined(SORA_UNITY_SDK_ANDROID)
   if (capturer_ != nullptr && capturer_type_ == 0) {
     static_cast<AndroidCapturer*>(capturer_.get())->Stop();
   }
 #endif
   capturer_ = nullptr;
-=======
   unity_adm_ = nullptr;
 
   ioc_->stop();
@@ -38,7 +36,6 @@
     thread_->Stop();
     thread_.reset();
   }
->>>>>>> 0fec5592
   if (signaling_) {
     signaling_->release();
   }
@@ -155,24 +152,16 @@
       return false;
     }
 
-<<<<<<< HEAD
     capturer_ = capturer;
     capturer_type_ = capturer_type;
 
-    config.no_playout = role == "upstream" || role == "sendonly";
+    config.no_playout = role == "sendonly";
 
     config.audio_recording_device = audio_recording_device;
     config.audio_playout_device = audio_playout_device;
     rtc_manager_ = RTCManager::Create(
         config, std::move(capturer), renderer_.get(), unity_adm_,
         std::move(task_queue_factory), std::move(signaling_thread));
-
-=======
-    config.no_playout = role == "sendonly";
-    rtc_manager_ =
-        RTCManager::Create(config, std::move(capturer), renderer_.get(),
-                           unity_adm_, std::move(task_queue_factory));
->>>>>>> 0fec5592
   } else {
     // 受信側は capturer を作らず、video, recording の設定もしない
     RTCManagerConfig config;
